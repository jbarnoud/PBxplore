**Dev**
<<<<<<< HEAD
- fix visualization functions when the index of first residue is different of 1 (#148)
=======
- update documentation
>>>>>>> 53d50a97

**1.3.3**
- update RELEASE doc (PyPI url)
- remove support for Python 2.6 and 3.3
- update README for Python and module support
- update README with Read The Docs badge
- update documentation
- handle production of NaN during angle calculations
- fix bug with PBs frequency map generation for < 20 residues


**1.3.2**
- add some unit tests
- add a function test() within the root path of PBxplore
- add a Release file
- Use of bumpversion to sync version across files
- Add MDAnalysis as a mandatory module
- Add matplotlib as a mandatory module
- Fix weblogo weblogolib.SymbolColor/ColorGroup import
- Remove R clustering (now in branch clust_R)

**1.3.1**
- remove pbxplore import from setup.py and add version number

**1.3**
- remove --flat and --phipsi from PBassign (and related functions in the api)
- improve documentation to produce results similar to what --flat and --phipsi options used to produced
- many performance improvements in the assignment of PBs

**1.2**
- PBxplore is installable via pypi
- api documentation
- PBXplore is installable with setup.py


<|MERGE_RESOLUTION|>--- conflicted
+++ resolved
@@ -1,9 +1,6 @@
 **Dev**
-<<<<<<< HEAD
 - fix visualization functions when the index of first residue is different of 1 (#148)
-=======
 - update documentation
->>>>>>> 53d50a97
 
 **1.3.3**
 - update RELEASE doc (PyPI url)
